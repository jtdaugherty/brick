{-# LANGUAGE MultiWayIf #-}
{-# LANGUAGE TemplateHaskell #-}
{-# LANGUAGE OverloadedStrings #-}
{-# LANGUAGE ScopedTypeVariables #-}
{-# LANGUAGE TupleSections #-}
{-# LANGUAGE FlexibleInstances #-}
{-# LANGUAGE MultiParamTypeClasses #-}
-- | This module provides a file browser widget that allows users to
-- navigate directory trees, search for files and directories, and
-- select entries of interest. For a complete working demonstration of
-- this module, see @programs/FileBrowserDemo.hs@.
--
-- To use this module:
--
-- * Embed a 'FileBrowser' in your application state.
-- * Dispatch events to it in your event handler with
--   'handleFileBrowserEvent'.
-- * Get the entry under the browser's cursor with 'fileBrowserCursor'
--   and get the entries selected by the user with 'Enter' or 'Space'
--   using 'fileBrowserSelection'.
-- * Inspect 'fileBrowserException' to determine whether the
--   file browser encountered an error when reading a directory in
--   'setWorkingDirectory' or when changing directories in the event
--   handler.
--
-- File browsers have a built-in user-configurable function to limit the
-- entries displayed that defaults to showing all files. For example,
-- an application might want to limit the browser to just directories
-- and XML files. That is accomplished by setting the filter with
-- 'setFileBrowserEntryFilter' and some examples are provided in this
-- module: 'fileTypeMatch' and 'fileExtensionMatch'.
--
-- File browsers are styled using the provided collection of attribute
-- names, so add those to your attribute map to get the appearance you
-- want. File browsers also make use of a 'List' internally, so the
-- 'List' attributes will affect how the list appears.
--
-- File browsers catch 'IOException's when changing directories. If a
-- call to 'setWorkingDirectory' triggers an 'IOException' while reading
-- the working directory, the resulting 'IOException' is stored in the
-- file browser and is accessible with 'fileBrowserException'. The
-- 'setWorkingDirectory' function clears the exception field if the
-- working directory is read successfully. The caller is responsible for
-- deciding when and whether to display the exception to the user. In
-- the event that an 'IOException' is raised as described here, the file
-- browser will always present @..@ as a navigation option to allow the
-- user to continue navigating up the directory tree. It does this even
-- if the current or parent directory does not exist or cannot be read,
-- so it is always safe to present a file browser for any working
-- directory. Bear in mind that the @..@ entry is always subjected to
-- filtering and searching.
module Brick.Widgets.FileBrowser
  ( -- * Types
    FileBrowser
  , FileInfo(..)
  , FileStatus(..)
  , FileType(..)

  -- * Making a new file browser
  , newFileBrowser
  , selectNonDirectories
  , selectDirectories

  -- * Manipulating a file browser's state
  , setWorkingDirectory
  , getWorkingDirectory
  , updateFileBrowserSearch
  , setFileBrowserEntryFilter

  -- * Actions
  , actionFileBrowserBeginSearch
  , actionFileBrowserSelectEnter
  , actionFileBrowserSelectCurrent
  , actionFileBrowserListPageUp
  , actionFileBrowserListPageDown
  , actionFileBrowserListHalfPageUp
  , actionFileBrowserListHalfPageDown
  , actionFileBrowserListTop
  , actionFileBrowserListBottom
  , actionFileBrowserListNext
  , actionFileBrowserListPrev

  -- * Handling events
  , handleFileBrowserEvent
  , maybeSelectCurrentEntry

  -- * Rendering
  , renderFileBrowser

  -- * Getting information
  , fileBrowserCursor
  , fileBrowserIsSearching
  , fileBrowserSelection
  , fileBrowserException
  , fileBrowserSelectable
  , fileInfoFileType

  -- * Attributes
  , fileBrowserAttr
  , fileBrowserCurrentDirectoryAttr
  , fileBrowserSelectionInfoAttr
  , fileBrowserSelectedAttr
  , fileBrowserDirectoryAttr
  , fileBrowserBlockDeviceAttr
  , fileBrowserRegularFileAttr
  , fileBrowserCharacterDeviceAttr
  , fileBrowserNamedPipeAttr
  , fileBrowserSymbolicLinkAttr
  , fileBrowserUnixSocketAttr

  -- * Example browser entry filters
  , fileTypeMatch
  , fileExtensionMatch

  -- * Lenses
  , fileBrowserSelectableL
  , fileInfoFilenameL
  , fileInfoSanitizedFilenameL
  , fileInfoFilePathL
  , fileInfoFileStatusL
  , fileInfoLinkTargetTypeL
  , fileStatusSizeL
  , fileStatusFileTypeL

  -- * Getters
  , fileBrowserEntryFilterG
  , fileBrowserWorkingDirectoryG
  , fileBrowserEntriesG
  , fileBrowserLatestResultsG
  , fileBrowserSelectedFilesG
  , fileBrowserNameG
  , fileBrowserSearchStringG
  , fileBrowserExceptionG
  , fileBrowserSelectableG

  -- * Miscellaneous
  , prettyFileSize

  -- * Utilities
  , entriesForDirectory
  , getFileInfo
  )
where

import qualified Control.Exception as E
import Control.Monad (forM, when)
import Control.Monad.IO.Class (liftIO)
import Data.Char (toLower, isPrint)
import Data.Foldable (for_)
import Data.Maybe (fromMaybe, isJust, fromJust)
import qualified Data.Foldable as F
import qualified Data.Text as T
#if !(MIN_VERSION_base(4,11,0))
import Data.Monoid
#endif
import Data.Int (Int64)
import Data.List (sortBy, isSuffixOf)
import qualified Data.Set as Set
import qualified Data.Vector as V
import Lens.Micro
import Lens.Micro.Mtl ((%=))
import Lens.Micro.TH (lensRules, generateUpdateableOptics)
import qualified Graphics.Vty as Vty
import qualified System.Directory as D
import qualified System.PosixCompat.Files as U
<<<<<<< HEAD
import qualified System.Posix.Types as U
=======
import qualified System.PosixCompat.Types as U
>>>>>>> 53d9b207
import qualified System.FilePath as FP
import Text.Printf (printf)

import Brick.Types
import Brick.AttrMap (AttrName, attrName)
import Brick.Widgets.Core
import Brick.Widgets.List

-- | A file browser's state. Embed this in your application state and
-- transform it with 'handleFileBrowserEvent' and the functions included
-- in this module.
data FileBrowser n =
    FileBrowser { fileBrowserWorkingDirectory :: FilePath
                , fileBrowserEntries :: List n FileInfo
                , fileBrowserLatestResults :: [FileInfo]
                , fileBrowserSelectedFiles :: Set.Set String
                , fileBrowserName :: n
                , fileBrowserEntryFilter :: Maybe (FileInfo -> Bool)
                , fileBrowserSearchString :: Maybe T.Text
                , fileBrowserException :: Maybe E.IOException
                -- ^ The exception status of the latest directory
                -- change. If 'Nothing', the latest directory change
                -- was successful and all entries were read. Otherwise,
                -- this contains the exception raised by the latest
                -- directory change in case the calling application
                -- needs to inspect or present the error to the user.
                , fileBrowserSelectable :: FileInfo -> Bool
                -- ^ The function that determines what kinds of entries
                -- are selectable with in the event handler. Note that
                -- if this returns 'True' for an entry, an @Enter@ or
                -- @Space@ keypress selects that entry rather than doing
                -- anything else; directory changes can only occur if
                -- this returns 'False' for directories.
                --
                -- Note that this is a record field so it can be used to
                -- change the selection function.
                }

instance Named (FileBrowser n) n where
    getName = getName . fileBrowserEntries

-- | File status information.
data FileStatus =
    FileStatus { fileStatusSize :: Int64
               -- ^ The size, in bytes, of this entry's file.
               , fileStatusFileType :: Maybe FileType
               -- ^ The type of this entry's file, if it could be
               -- determined.
               }
               deriving (Show, Eq)

-- | Information about a file entry in the browser.
data FileInfo =
    FileInfo { fileInfoFilename :: String
             -- ^ The filename of this entry, without its path.
             -- This is not for display purposes; for that, use
             -- 'fileInfoSanitizedFilename'.
             , fileInfoSanitizedFilename :: String
             -- ^ The filename of this entry with out its path,
             -- sanitized of non-printable characters (replaced with
             -- '?'). This is for display purposes only.
             , fileInfoFilePath :: FilePath
             -- ^ The full path to this entry's file.
             , fileInfoFileStatus :: Either E.IOException FileStatus
             -- ^ The file status if it could be obtained, or the
             -- exception that was caught when attempting to read the
             -- file's status.
             , fileInfoLinkTargetType :: Maybe FileType
             -- ^ If this entry is a symlink, this indicates the type of
             -- file the symlink points to, if it could be obtained.
             }
             deriving (Show, Eq)

-- | The type of file entries in the browser.
data FileType =
    RegularFile
    -- ^ A regular disk file.
    | BlockDevice
    -- ^ A block device.
    | CharacterDevice
    -- ^ A character device.
    | NamedPipe
    -- ^ A named pipe.
    | Directory
    -- ^ A directory.
    | SymbolicLink
    -- ^ A symbolic link.
    | UnixSocket
    -- ^ A Unix socket.
    deriving (Read, Show, Eq)

suffixLenses ''FileBrowser
suffixLensesWith "G" (lensRules & generateUpdateableOptics .~ False) ''FileBrowser
suffixLenses ''FileInfo
suffixLenses ''FileStatus

-- | Make a new file browser state. The provided resource name will be
-- used to render the 'List' viewport of the browser.
--
-- By default, the browser will show all files and directories
-- in its working directory. To change that behavior, see
-- 'setFileBrowserEntryFilter'.
newFileBrowser :: (FileInfo -> Bool)
               -- ^ The function used to determine what kinds of entries
               -- can be selected (see 'handleFileBrowserEvent'). A
               -- good default is 'selectNonDirectories'. This can be
               -- changed at 'any time with 'fileBrowserSelectable' or
               -- its 'corresponding lens.
               -> n
               -- ^ The resource name associated with the browser's
               -- entry listing.
               -> Maybe FilePath
               -- ^ The initial working directory that the browser
               -- displays. If not provided, this defaults to the
               -- executable's current working directory.
               -> IO (FileBrowser n)
newFileBrowser selPredicate name mCwd = do
    initialCwd <- FP.normalise <$> case mCwd of
        Just path -> return path
        Nothing -> D.getCurrentDirectory

    let b = FileBrowser { fileBrowserWorkingDirectory = initialCwd
                        , fileBrowserEntries = list name mempty 1
                        , fileBrowserLatestResults = mempty
                        , fileBrowserSelectedFiles = mempty
                        , fileBrowserName = name
                        , fileBrowserEntryFilter = Nothing
                        , fileBrowserSearchString = Nothing
                        , fileBrowserException = Nothing
                        , fileBrowserSelectable = selPredicate
                        }

    setWorkingDirectory initialCwd b

-- | A file entry selector that permits selection of all file entries
-- except directories. Use this if you want users to be able to navigate
-- directories in the browser. If you want users to be able to select
-- only directories, use 'selectDirectories'.
selectNonDirectories :: FileInfo -> Bool
selectNonDirectories i =
    case fileInfoFileType i of
        Just Directory -> False
        Just SymbolicLink ->
            case fileInfoLinkTargetType i of
                Just Directory -> False
                _ -> True
        _ -> True

-- | A file entry selector that permits selection of directories
-- only. This prevents directory navigation and only supports directory
-- selection.
selectDirectories :: FileInfo -> Bool
selectDirectories i =
    case fileInfoFileType i of
        Just Directory -> True
        Just SymbolicLink -> fileInfoLinkTargetType i == Just Directory
        _ -> False

-- | Set the filtering function used to determine which entries in
-- the browser's current directory appear in the browser. 'Nothing'
-- indicates no filtering, meaning all entries will be shown. 'Just'
-- indicates a function that should return 'True' for entries that
-- should be permitted to appear.
--
-- Note that this applies the filter after setting it by updating the
-- listed entries to reflect the result of the filter. That is unlike
-- setting the filter with the 'fileBrowserEntryFilterL' lens directly,
-- which just sets the filter but does not (and cannot) update the
-- listed entries.
setFileBrowserEntryFilter :: Maybe (FileInfo -> Bool) -> FileBrowser n -> FileBrowser n
setFileBrowserEntryFilter f b =
    applyFilterAndSearch $ b & fileBrowserEntryFilterL .~ f

-- | Set the working directory of the file browser. This scans the new
-- directory and repopulates the browser while maintaining any active
-- search string and/or entry filtering.
--
-- If the directory scan raises an 'IOException', the exception is
-- stored in the browser and is accessible with 'fileBrowserException'. If
-- no exception is raised, the exception field is cleared. Regardless of
-- whether an exception is raised, @..@ is always presented as a valid
-- option in the browser.
setWorkingDirectory :: FilePath -> FileBrowser n -> IO (FileBrowser n)
setWorkingDirectory path b = do
    entriesResult <- E.try $ entriesForDirectory path

    let (entries, exc) = case entriesResult of
            Left (e::E.IOException) -> ([], Just e)
            Right es -> (es, Nothing)

    allEntries <- if path == "/" then return entries else do
        parentResult <- E.try $ parentOf path
        return $ case parentResult of
            Left (_::E.IOException) -> entries
            Right parent -> parent : entries

    return $ setEntries allEntries b
                 & fileBrowserWorkingDirectoryL .~ path
                 & fileBrowserExceptionL .~ exc
                 & fileBrowserSelectedFilesL .~ mempty

parentOf :: FilePath -> IO FileInfo
parentOf path = getFileInfo ".." $ FP.takeDirectory path

-- | Build a 'FileInfo' for the specified file and path. If an
-- 'IOException' is raised while attempting to get the file information,
-- the 'fileInfoFileStatus' field is populated with the exception.
-- Otherwise it is populated with the 'FileStatus' for the file.
getFileInfo :: String
            -- ^ The name of the file to inspect. This filename is only
            -- used to set the 'fileInfoFilename' and sanitized filename
            -- fields; the actual file to be inspected is referred
            -- to by the second argument. This is decomposed so that
            -- 'FileInfo's can be used to represent information about
            -- entries like @..@, whose display names differ from their
            -- physical paths.
            -> FilePath
            -- ^ The actual full path to the file or directory to
            -- inspect.
            -> IO FileInfo
getFileInfo name = go []
    where
        go history fullPath = do
            filePath <- D.makeAbsolute fullPath
            statusResult <- E.try $ U.getSymbolicLinkStatus filePath

            let stat = do
                  status <- statusResult
                  let U.COff sz = U.fileSize status
                  return FileStatus { fileStatusFileType = fileTypeFromStatus status
                                    , fileStatusSize = sz
                                    }

            targetTy <- case fileStatusFileType <$> stat of
                Right (Just SymbolicLink) -> do
                    targetPathResult <- E.try $ U.readSymbolicLink filePath
                    case targetPathResult of
                        Left (_::E.SomeException) -> return Nothing
                        Right targetPath ->
                            -- Watch out for recursive symlink chains:
                            -- if history starts repeating, abort the
                            -- symlink following process.
                            --
                            -- Examples:
                            --   $ ln -s foo foo
                            --
                            --   $ ln -s foo bar
                            --   $ ln -s bar foo
                            if targetPath `elem` history
                            then return Nothing
                            else do
                                targetInfo <- liftIO $ go (fullPath : history) targetPath
                                case fileInfoFileStatus targetInfo of
                                    Right (FileStatus _ targetTy) -> return targetTy
                                    _ -> return Nothing
                _ -> return Nothing

            return FileInfo { fileInfoFilename = name
                            , fileInfoFilePath = filePath
                            , fileInfoSanitizedFilename = sanitizeFilename name
                            , fileInfoFileStatus = stat
                            , fileInfoLinkTargetType = targetTy
                            }

-- | Get the file type for this file info entry. If the file type could
-- not be obtained due to an 'IOException', return 'Nothing'.
fileInfoFileType :: FileInfo -> Maybe FileType
fileInfoFileType i =
    case fileInfoFileStatus i of
        Left _ -> Nothing
        Right stat -> fileStatusFileType stat

-- | Get the working directory of the file browser.
getWorkingDirectory :: FileBrowser n -> FilePath
getWorkingDirectory = fileBrowserWorkingDirectory

setEntries :: [FileInfo] -> FileBrowser n -> FileBrowser n
setEntries es b =
    applyFilterAndSearch $ b & fileBrowserLatestResultsL .~ es

-- | Returns whether the file browser is in search mode, i.e., the mode
-- in which user input affects the browser's active search string and
-- displayed entries. This is used to aid in event dispatching in the
-- calling program.
fileBrowserIsSearching :: FileBrowser n -> Bool
fileBrowserIsSearching b = isJust $ b^.fileBrowserSearchStringL

-- | Get the entries chosen by the user, if any. Entries are chosen by
-- an 'Enter' or 'Space' keypress; if you want the entry under the
-- cursor, use 'fileBrowserCursor'.
fileBrowserSelection :: FileBrowser n -> [FileInfo]
fileBrowserSelection b =
    let getEntry filename = fromJust $ F.find ((== filename) . fileInfoFilename) $ b^.fileBrowserLatestResultsL
    in fmap getEntry $ F.toList $ b^.fileBrowserSelectedFilesL

-- | Modify the file browser's active search string. This causes the
-- browser's displayed entries to change to those in its current
-- directory that match the search string, if any. If a search string
-- is provided, it is matched case-insensitively anywhere in file or
-- directory names.
updateFileBrowserSearch :: (Maybe T.Text -> Maybe T.Text)
                        -- ^ The search transformation. 'Nothing'
                        -- indicates that search mode should be off;
                        -- 'Just' indicates that it should be on and
                        -- that the provided search string should be
                        -- used.
                        -> FileBrowser n
                        -- ^ The browser to modify.
                        -> FileBrowser n
updateFileBrowserSearch f b =
    let old = b^.fileBrowserSearchStringL
        new = f $ b^.fileBrowserSearchStringL
        oldLen = maybe 0 T.length old
        newLen = maybe 0 T.length new
    in if old == new
       then b
       else if oldLen == newLen
            -- This case avoids a list rebuild and cursor position reset
            -- when the search state isn't *really* changing.
            then b & fileBrowserSearchStringL .~ new
            else applyFilterAndSearch $ b & fileBrowserSearchStringL .~ new

applyFilterAndSearch :: FileBrowser n -> FileBrowser n
applyFilterAndSearch b =
    let filterMatch = fromMaybe (const True) (b^.fileBrowserEntryFilterL)
        searchMatch = maybe (const True)
                            (\search i -> T.toLower search `T.isInfixOf` T.pack (toLower <$> fileInfoSanitizedFilename i))
                            (b^.fileBrowserSearchStringL)
        match i = filterMatch i && searchMatch i
        matching = filter match $ b^.fileBrowserLatestResultsL
    in b { fileBrowserEntries = list (b^.fileBrowserNameL) (V.fromList matching) 1 }

-- | Generate a textual abbreviation of a file size, e.g. "10.2M" or "12
-- bytes".
prettyFileSize :: Int64
               -- ^ A file size in bytes.
               -> T.Text
prettyFileSize i
    | i >= 2 ^ (40::Int64) = T.pack $ format (i `divBy` (2 ** 40)) <> "T"
    | i >= 2 ^ (30::Int64) = T.pack $ format (i `divBy` (2 ** 30)) <> "G"
    | i >= 2 ^ (20::Int64) = T.pack $ format (i `divBy` (2 ** 20)) <> "M"
    | i >= 2 ^ (10::Int64) = T.pack $ format (i `divBy` (2 ** 10)) <> "K"
    | otherwise    = T.pack $ show i <> " bytes"
    where
        format = printf "%0.1f"
        divBy :: Int64 -> Double -> Double
        divBy a b = ((fromIntegral a) :: Double) / b

-- | Build a list of file info entries for the specified directory. This
-- function does not catch any exceptions raised by calling
-- 'makeAbsolute' or 'listDirectory', but it does catch exceptions on
-- a per-file basis. Any exceptions caught when inspecting individual
-- files are stored in the 'fileInfoFileStatus' field of each
-- 'FileInfo'.
--
-- The entries returned are all entries in the specified directory
-- except for @.@ and @..@. Directories are always given first. Entries
-- are sorted in case-insensitive lexicographic order.
--
-- This function is exported for those who want to implement their own
-- file browser using the types in this module.
entriesForDirectory :: FilePath -> IO [FileInfo]
entriesForDirectory rawPath = do
    path <- D.makeAbsolute rawPath

    -- Get all entries except "." and "..", then sort them
    dirContents <- D.listDirectory path

    infos <- forM dirContents $ \f -> do
        getFileInfo f (path FP.</> f)

    let dirsFirst a b = if fileInfoFileType a == Just Directory &&
                           fileInfoFileType b == Just Directory
                        then compare (toLower <$> fileInfoFilename a)
                                     (toLower <$> fileInfoFilename b)
                        else if fileInfoFileType a == Just Directory &&
                                fileInfoFileType b /= Just Directory
                             then LT
                             else if fileInfoFileType b == Just Directory &&
                                     fileInfoFileType a /= Just Directory
                                  then GT
                                  else compare (toLower <$> fileInfoFilename a)
                                               (toLower <$> fileInfoFilename b)

        allEntries = sortBy dirsFirst infos

    return allEntries

fileTypeFromStatus :: U.FileStatus -> Maybe FileType
fileTypeFromStatus s =
    if | U.isBlockDevice s     -> Just BlockDevice
       | U.isCharacterDevice s -> Just CharacterDevice
       | U.isNamedPipe s       -> Just NamedPipe
       | U.isRegularFile s     -> Just RegularFile
       | U.isDirectory s       -> Just Directory
       | U.isSocket s          -> Just UnixSocket
       | U.isSymbolicLink s    -> Just SymbolicLink
       | otherwise             -> Nothing

-- | Get the file information for the file under the cursor, if any.
fileBrowserCursor :: FileBrowser n -> Maybe FileInfo
fileBrowserCursor b = snd <$> listSelectedElement (b^.fileBrowserEntriesL)

-- | Handle a Vty input event. Note that event handling can
-- cause a directory change so the caller should be aware that
-- 'fileBrowserException' may need to be checked after handling an
-- event in case an exception was triggered while scanning the working
-- directory.
--
-- Events handled regardless of mode:
--
-- * @Ctrl-b@: 'actionFileBrowserListPageUp'
-- * @Ctrl-f@: 'actionFileBrowserListPageDown'
-- * @Ctrl-d@: 'actionFileBrowserListHalfPageDown'
-- * @Ctrl-u@: 'actionFileBrowserListHalfPageUp'
-- * @Ctrl-n@: 'actionFileBrowserListNext'
-- * @Ctrl-p@: 'actionFileBrowserListPrev'
--
-- Events handled only in normal mode:
--
-- * @/@: 'actionFileBrowserBeginSearch'
-- * @Enter@: 'actionFileBrowserSelectEnter'
-- * @Space@: 'actionFileBrowserSelectCurrent'
-- * @g@: 'actionFileBrowserListTop'
-- * @G@: 'actionFileBrowserListBottom'
-- * @j@: 'actionFileBrowserListNext'
-- * @k@: 'actionFileBrowserListPrev'
--
-- Events handled only in search mode:
--
-- * @Esc@, @Ctrl-C@: cancel search mode
-- * Text input: update search string

actionFileBrowserBeginSearch :: EventM n (FileBrowser n) ()
actionFileBrowserBeginSearch =
    modify $ updateFileBrowserSearch (const $ Just "")

actionFileBrowserSelectEnter :: EventM n (FileBrowser n) ()
actionFileBrowserSelectEnter =
    maybeSelectCurrentEntry

actionFileBrowserSelectCurrent :: EventM n (FileBrowser n) ()
actionFileBrowserSelectCurrent =
    selectCurrentEntry

actionFileBrowserListPageUp :: Ord n => EventM n (FileBrowser n) ()
actionFileBrowserListPageUp =
    zoom fileBrowserEntriesL listMovePageUp

actionFileBrowserListPageDown :: Ord n => EventM n (FileBrowser n) ()
actionFileBrowserListPageDown =
    zoom fileBrowserEntriesL listMovePageDown

actionFileBrowserListHalfPageUp :: Ord n => EventM n (FileBrowser n) ()
actionFileBrowserListHalfPageUp =
    zoom fileBrowserEntriesL (listMoveByPages (-0.5::Double))

actionFileBrowserListHalfPageDown :: Ord n => EventM n (FileBrowser n) ()
actionFileBrowserListHalfPageDown =
    zoom fileBrowserEntriesL (listMoveByPages (0.5::Double))

actionFileBrowserListTop :: Ord n => EventM n (FileBrowser n) ()
actionFileBrowserListTop =
    fileBrowserEntriesL %= listMoveTo 0

actionFileBrowserListBottom :: Ord n => EventM n (FileBrowser n) ()
actionFileBrowserListBottom = do
    b <- get
    let sz = length (listElements $ b^.fileBrowserEntriesL)
    fileBrowserEntriesL %= listMoveTo (sz - 1)

actionFileBrowserListNext :: Ord n => EventM n (FileBrowser n) ()
actionFileBrowserListNext =
    fileBrowserEntriesL %= listMoveBy 1

actionFileBrowserListPrev :: Ord n => EventM n (FileBrowser n) ()
actionFileBrowserListPrev =
    fileBrowserEntriesL %= listMoveBy (-1)

handleFileBrowserEvent :: (Ord n) => Vty.Event -> EventM n (FileBrowser n) ()
handleFileBrowserEvent e = do
    b <- get
    if fileBrowserIsSearching b
        then handleFileBrowserEventSearching e
        else handleFileBrowserEventNormal e

safeInit :: T.Text -> T.Text
safeInit t | T.length t == 0 = t
           | otherwise = T.init t

handleFileBrowserEventSearching :: (Ord n) => Vty.Event -> EventM n (FileBrowser n) ()
handleFileBrowserEventSearching e =
    case e of
        Vty.EvKey (Vty.KChar 'c') [Vty.MCtrl] ->
            modify $ updateFileBrowserSearch (const Nothing)
        Vty.EvKey Vty.KEsc [] ->
            modify $ updateFileBrowserSearch (const Nothing)
        Vty.EvKey Vty.KBS [] ->
            modify $ updateFileBrowserSearch (fmap safeInit)
        Vty.EvKey Vty.KEnter [] -> do
            maybeSelectCurrentEntry
            modify $ updateFileBrowserSearch (const Nothing)
        Vty.EvKey (Vty.KChar c) [] ->
            modify $ updateFileBrowserSearch (fmap (flip T.snoc c))
        _ ->
            handleFileBrowserEventCommon e

handleFileBrowserEventNormal :: (Ord n) => Vty.Event -> EventM n (FileBrowser n) ()
handleFileBrowserEventNormal e =
    case e of
        Vty.EvKey (Vty.KChar '/') [] ->
            -- Begin file search
            actionFileBrowserBeginSearch
        Vty.EvKey Vty.KEnter [] ->
            -- Select file or enter directory
            actionFileBrowserSelectEnter
        Vty.EvKey (Vty.KChar ' ') [] ->
            -- Select entry
            actionFileBrowserSelectCurrent
        _ ->
            handleFileBrowserEventCommon e

handleFileBrowserEventCommon :: (Ord n) => Vty.Event -> EventM n (FileBrowser n) ()
handleFileBrowserEventCommon e =
    case e of
        Vty.EvKey (Vty.KChar 'b') [Vty.MCtrl] ->
            actionFileBrowserListPageUp
        Vty.EvKey (Vty.KChar 'f') [Vty.MCtrl] ->
            actionFileBrowserListPageDown
        Vty.EvKey (Vty.KChar 'd') [Vty.MCtrl] ->
            actionFileBrowserListHalfPageDown
        Vty.EvKey (Vty.KChar 'u') [Vty.MCtrl] ->
            actionFileBrowserListHalfPageUp
        Vty.EvKey (Vty.KChar 'g') [] ->
            actionFileBrowserListTop
        Vty.EvKey (Vty.KChar 'G') [] ->
            actionFileBrowserListBottom
        Vty.EvKey (Vty.KChar 'j') [] ->
            actionFileBrowserListNext
        Vty.EvKey (Vty.KChar 'k') [] ->
            actionFileBrowserListPrev
        Vty.EvKey (Vty.KChar 'n') [Vty.MCtrl] ->
            actionFileBrowserListNext
        Vty.EvKey (Vty.KChar 'p') [Vty.MCtrl] ->
            actionFileBrowserListPrev
        _ ->
            zoom fileBrowserEntriesL $ handleListEvent e

markSelected :: FileInfo -> EventM n (FileBrowser n) ()
markSelected e = fileBrowserSelectedFilesL %= Set.insert (fileInfoFilename e)

-- | If the browser's current entry is selectable according to
-- @fileBrowserSelectable@, add it to the selection set and return.
-- If not, and if the entry is a directory or a symlink targeting a
-- directory, set the browser's current path to the selected directory.
--
-- Otherwise, return the browser state unchanged.
maybeSelectCurrentEntry :: EventM n (FileBrowser n) ()
maybeSelectCurrentEntry = do
    b <- get
    for_ (fileBrowserCursor b) $ \entry ->
        if fileBrowserSelectable b entry
        then markSelected entry
        else when (selectDirectories entry) $
            put =<< liftIO (setWorkingDirectory (fileInfoFilePath entry) b)

selectCurrentEntry :: EventM n (FileBrowser n) ()
selectCurrentEntry = do
    b <- get
    for_ (fileBrowserCursor b) markSelected

-- | Render a file browser. This renders a list of entries in the
-- working directory, a cursor to select from among the entries, a
-- header displaying the working directory, and a footer displaying
-- information about the selected entry.
--
-- Note that if the most recent file browser operation produced an
-- exception in 'fileBrowserException', that exception is not rendered
-- by this function. That exception needs to be rendered (if at all) by
-- the calling application.
--
-- The file browser is greedy in both dimensions.
renderFileBrowser :: (Show n, Ord n)
                  => Bool
                  -- ^ Whether the file browser has input focus.
                  -> FileBrowser n
                  -- ^ The browser to render.
                  -> Widget n
renderFileBrowser foc b =
    let maxFilenameLength = maximum $ length . fileInfoFilename <$> (b^.fileBrowserEntriesL)
        cwdHeader = padRight Max $
                    str $ sanitizeFilename $ fileBrowserWorkingDirectory b
        selInfo = case listSelectedElement (b^.fileBrowserEntriesL) of
            Nothing -> vLimit 1 $ fill ' '
            Just (_, i) -> padRight Max $ selInfoFor i
        fileTypeLabel Nothing = "unknown"
        fileTypeLabel (Just t) =
            case t of
                RegularFile -> "file"
                BlockDevice -> "block device"
                CharacterDevice -> "character device"
                NamedPipe -> "pipe"
                Directory -> "directory"
                SymbolicLink -> "symbolic link"
                UnixSocket -> "socket"
        selInfoFor i =
            let label = case fileInfoFileStatus i of
                    Left _ -> "unknown"
                    Right stat ->
                        let maybeSize = if fileStatusFileType stat == Just RegularFile
                                        then ", " <> prettyFileSize (fileStatusSize stat)
                                        else ""
                        in fileTypeLabel (fileStatusFileType stat) <> maybeSize
            in txt $ T.pack (fileInfoSanitizedFilename i) <> ": " <> label

        maybeSearchInfo = case b^.fileBrowserSearchStringL of
            Nothing -> emptyWidget
            Just s -> padRight Max $
                      txt "Search: " <+>
                      showCursor (b^.fileBrowserNameL) (Location (T.length s, 0)) (txt s)

    in withDefAttr fileBrowserAttr $
       vBox [ withDefAttr fileBrowserCurrentDirectoryAttr cwdHeader
            , renderList (renderFileInfo foc maxFilenameLength (b^.fileBrowserSelectedFilesL) (b^.fileBrowserNameL))
                         foc (b^.fileBrowserEntriesL)
            , maybeSearchInfo
            , withDefAttr fileBrowserSelectionInfoAttr selInfo
            ]

renderFileInfo :: Bool -> Int -> Set.Set String -> n -> Bool -> FileInfo -> Widget n
renderFileInfo foc maxLen selFiles n listSel info =
    (if foc
     then (if listSel then forceAttr listSelectedFocusedAttr
               else if sel then forceAttr fileBrowserSelectedAttr else id)
     else (if listSel then forceAttr listSelectedAttr
               else if sel then forceAttr fileBrowserSelectedAttr else id)) $
    padRight Max body
    where
        sel = fileInfoFilename info `Set.member` selFiles
        addAttr = maybe id (withDefAttr . attrForFileType) (fileInfoFileType info)
        body = addAttr (hLimit (maxLen + 1) $
               padRight Max $
               (if foc && listSel then putCursor n (Location (0,0)) else id) $
               str $ fileInfoSanitizedFilename info <> suffix)
        suffix = (if fileInfoFileType info == Just Directory then "/" else "") <>
                 (if sel then "*" else "")

-- | Sanitize a filename for terminal display, replacing non-printable
-- characters with '?'.
sanitizeFilename :: String -> String
sanitizeFilename = fmap toPrint
    where
        toPrint c | isPrint c = c
                  | otherwise = '?'

attrForFileType :: FileType -> AttrName
attrForFileType RegularFile = fileBrowserRegularFileAttr
attrForFileType BlockDevice = fileBrowserBlockDeviceAttr
attrForFileType CharacterDevice = fileBrowserCharacterDeviceAttr
attrForFileType NamedPipe = fileBrowserNamedPipeAttr
attrForFileType Directory = fileBrowserDirectoryAttr
attrForFileType SymbolicLink = fileBrowserSymbolicLinkAttr
attrForFileType UnixSocket = fileBrowserUnixSocketAttr

-- | The base attribute for all file browser attributes.
fileBrowserAttr :: AttrName
fileBrowserAttr = attrName "fileBrowser"

-- | The attribute used for the current directory displayed at the top
-- of the browser.
fileBrowserCurrentDirectoryAttr :: AttrName
fileBrowserCurrentDirectoryAttr = fileBrowserAttr <> attrName "currentDirectory"

-- | The attribute used for the entry information displayed at the
-- bottom of the browser.
fileBrowserSelectionInfoAttr :: AttrName
fileBrowserSelectionInfoAttr = fileBrowserAttr <> attrName "selectionInfo"

-- | The attribute used to render directory entries.
fileBrowserDirectoryAttr :: AttrName
fileBrowserDirectoryAttr = fileBrowserAttr <> attrName "directory"

-- | The attribute used to render block device entries.
fileBrowserBlockDeviceAttr :: AttrName
fileBrowserBlockDeviceAttr = fileBrowserAttr <> attrName "block"

-- | The attribute used to render regular file entries.
fileBrowserRegularFileAttr :: AttrName
fileBrowserRegularFileAttr = fileBrowserAttr <> attrName "regular"

-- | The attribute used to render character device entries.
fileBrowserCharacterDeviceAttr :: AttrName
fileBrowserCharacterDeviceAttr = fileBrowserAttr <> attrName "char"

-- | The attribute used to render named pipe entries.
fileBrowserNamedPipeAttr :: AttrName
fileBrowserNamedPipeAttr = fileBrowserAttr <> attrName "pipe"

-- | The attribute used to render symbolic link entries.
fileBrowserSymbolicLinkAttr :: AttrName
fileBrowserSymbolicLinkAttr = fileBrowserAttr <> attrName "symlink"

-- | The attribute used to render Unix socket entries.
fileBrowserUnixSocketAttr :: AttrName
fileBrowserUnixSocketAttr = fileBrowserAttr <> attrName "unixSocket"

-- | The attribute used for selected entries in the file browser.
fileBrowserSelectedAttr :: AttrName
fileBrowserSelectedAttr = fileBrowserAttr <> attrName "selected"

-- | A file type filter for use with 'setFileBrowserEntryFilter'. This
-- filter permits entries whose file types are in the specified list.
fileTypeMatch :: [FileType] -> FileInfo -> Bool
fileTypeMatch tys i = maybe False (`elem` tys) $ fileInfoFileType i

-- | A filter that matches any directory regardless of name, or any
-- regular file with the specified extension. For example, an extension
-- argument of @"xml"@ would match regular files @test.xml@ and
-- @TEST.XML@ and it will match directories regardless of name.
--
-- This matcher also matches symlinks if and only if their targets are
-- directories. This is intended to make it possible to use this matcher
-- to find files with certain extensions, but also support directory
-- traversal via symlinks.
fileExtensionMatch :: String -> FileInfo -> Bool
fileExtensionMatch ext i = case fileInfoFileType i of
    Just Directory -> True
    Just RegularFile -> ('.' : (toLower <$> ext)) `isSuffixOf` (toLower <$> fileInfoFilename i)
    Just SymbolicLink -> case fileInfoLinkTargetType i of
        Just Directory -> True
        _ -> False
    _ -> False<|MERGE_RESOLUTION|>--- conflicted
+++ resolved
@@ -163,11 +163,7 @@
 import qualified Graphics.Vty as Vty
 import qualified System.Directory as D
 import qualified System.PosixCompat.Files as U
-<<<<<<< HEAD
-import qualified System.Posix.Types as U
-=======
 import qualified System.PosixCompat.Types as U
->>>>>>> 53d9b207
 import qualified System.FilePath as FP
 import Text.Printf (printf)
 
