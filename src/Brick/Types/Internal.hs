--- conflicted
+++ resolved
@@ -28,14 +28,9 @@
   )
 where
 
-<<<<<<< HEAD
-import Control.Lens (Field1, Field2, _1, _2, Lens', makeLenses)
-=======
 import Lens.Micro (_1, _2, Lens')
 import Lens.Micro.TH (makeLenses)
 import Lens.Micro.Internal (Field1, Field2)
-import Data.String
->>>>>>> b787872c
 import Data.Monoid
 import qualified Data.Map as M
 import Graphics.Vty (DisplayRegion)
