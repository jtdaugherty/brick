--- conflicted
+++ resolved
@@ -120,11 +120,7 @@
 
   build-depends:       base >= 4.9.0.0 && < 4.17.0.0,
                        vty >= 5.36,
-<<<<<<< HEAD
-                       transformers,
                        bimap >= 0.5 && < 0.6,
-=======
->>>>>>> c9963d04
                        data-clist >= 0.1,
                        directory >= 1.2.5.0,
                        dlist,
