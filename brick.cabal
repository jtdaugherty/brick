name:                brick
<<<<<<< HEAD
version:             0.53
=======
version:             0.54
>>>>>>> 9e3525bf
synopsis:            A declarative terminal user interface library
description:
  Write terminal user interfaces (TUIs) painlessly with 'brick'! You
  write an event handler and a drawing function and the library does the
  rest.
  .
  .
  > module Main where
  >
  > import Brick
  >
  > ui :: Widget ()
  > ui = str "Hello, world!"
  >
  > main :: IO ()
  > main = simpleMain ui
  .
  .
  To get started, see:
  .
  * <https://github.com/jtdaugherty/brick/blob/master/README.md The README>
  .
  * The <https://github.com/jtdaugherty/brick/blob/master/docs/guide.rst Brick user guide>
  .
  * The demonstration programs in the 'programs' directory
  .
  .
  This package deprecates <http://hackage.haskell.org/package/vty-ui vty-ui>.
license:             BSD3
license-file:        LICENSE
author:              Jonathan Daugherty <cygnus@foobox.com>
maintainer:          Jonathan Daugherty <cygnus@foobox.com>
copyright:           (c) Jonathan Daugherty 2015-2018
category:            Graphics
build-type:          Simple
cabal-version:       1.18
Homepage:            https://github.com/jtdaugherty/brick/
Bug-reports:         https://github.com/jtdaugherty/brick/issues
tested-with:         GHC == 8.0.2, GHC == 8.2.2, GHC == 8.4.1, GHC == 8.6.5, GHC == 8.8.1

extra-doc-files:     README.md,
                     docs/guide.rst,
                     docs/samtay-tutorial.md,
                     docs/snake-demo.gif,
                     CHANGELOG.md,
                     docs/programs-screenshots.md,
                     docs/programs-screenshots/brick-attr-demo.png,
                     docs/programs-screenshots/brick-border-demo.png,
                     docs/programs-screenshots/brick-cache-demo.png,
                     docs/programs-screenshots/brick-custom-event-demo.png,
                     docs/programs-screenshots/brick-dialog-demo.png,
                     docs/programs-screenshots/brick-dynamic-border-demo.png,
                     docs/programs-screenshots/brick-edit-demo.png,
                     docs/programs-screenshots/brick-file-browser-demo.png,
                     docs/programs-screenshots/brick-fill-demo.png,
                     docs/programs-screenshots/brick-form-demo.png,
                     docs/programs-screenshots/brick-hello-world-demo.png,
                     docs/programs-screenshots/brick-layer-demo.png,
                     docs/programs-screenshots/brick-list-demo.png,
                     docs/programs-screenshots/brick-list-vi-demo.png,
                     docs/programs-screenshots/brick-markup-demo.png,
                     docs/programs-screenshots/brick-mouse-demo.png,
                     docs/programs-screenshots/brick-padding-demo.png,
                     docs/programs-screenshots/brick-progressbar-demo.png,
                     docs/programs-screenshots/brick-readme-demo.png,
                     docs/programs-screenshots/brick-suspend-resume-demo.png,
                     docs/programs-screenshots/brick-text-wrap-demo.png,
                     docs/programs-screenshots/brick-theme-demo.png,
                     docs/programs-screenshots/brick-viewport-scroll-demo.png,
                     docs/programs-screenshots/brick-visibility-demo.png

Source-Repository head
  type:     git
  location: git://github.com/jtdaugherty/brick.git

Flag demos
    Description:     Build demonstration programs
    Default:         False

library
  default-language:    Haskell2010
  ghc-options:         -Wall -Wcompat -O2
  default-extensions:  CPP
  hs-source-dirs:      src
  exposed-modules:
    Brick
    Brick.AttrMap
    Brick.BChan
    Brick.BorderMap
    Brick.Focus
    Brick.Forms
    Brick.Main
    Brick.Markup
    Brick.Themes
    Brick.Types
    Brick.Util
    Brick.Widgets.Border
    Brick.Widgets.Border.Style
    Brick.Widgets.Center
    Brick.Widgets.Core
    Brick.Widgets.Dialog
    Brick.Widgets.Edit
    Brick.Widgets.FileBrowser
    Brick.Widgets.List
    Brick.Widgets.ProgressBar
    Data.IMap
    Data.Text.Markup
  other-modules:
    Brick.Types.Common
    Brick.Types.TH
    Brick.Types.Internal
    Brick.Widgets.Internal

  build-depends:       base <= 4.14.0.0,
                       vty >= 5.29,
                       transformers,
                       data-clist >= 0.1,
                       directory >= 1.2.5.0,
                       dlist,
                       exceptions >= 0.10.0,
                       filepath,
                       containers >= 0.5.7,
                       microlens >= 0.3.0.0,
                       microlens-th,
                       microlens-mtl,
                       config-ini,
                       vector,
                       contravariant,
                       stm >= 2.4.3,
                       text,
                       text-zipper >= 0.7.1,
                       template-haskell,
                       deepseq >= 1.3 && < 1.5,
                       unix,
                       bytestring,
                       word-wrap >= 0.2
  if impl(ghc < 8.0)
    build-depends:     semigroups

executable brick-readme-demo
  if !flag(demos)
    Buildable: False
  hs-source-dirs:      programs
  ghc-options:         -threaded -Wall -Wcompat -O2
  default-language:    Haskell2010
  default-extensions:  CPP
  main-is:             ReadmeDemo.hs
  build-depends:       base,
                       brick,
                       text

executable brick-file-browser-demo
  if !flag(demos)
    Buildable: False
  hs-source-dirs:      programs
  ghc-options:         -threaded -Wall -Wcompat -O2
  default-language:    Haskell2010
  default-extensions:  CPP
  main-is:             FileBrowserDemo.hs
  build-depends:       base,
                       vty,
                       brick,
                       text

executable brick-form-demo
  if !flag(demos)
    Buildable: False
  hs-source-dirs:      programs
  ghc-options:         -threaded -Wall -Wcompat -O2
  default-language:    Haskell2010
  default-extensions:  CPP
  main-is:             FormDemo.hs
  build-depends:       base,
                       brick,
                       text,
                       microlens,
                       microlens-th,
                       vty

executable brick-text-wrap-demo
  if !flag(demos)
    Buildable: False
  hs-source-dirs:      programs
  ghc-options:         -threaded -Wall -Wcompat -O2
  default-language:    Haskell2010
  default-extensions:  CPP
  main-is:             TextWrapDemo.hs
  build-depends:       base,
                       brick,
                       text,
                       word-wrap

executable brick-cache-demo
  if !flag(demos)
    Buildable: False
  hs-source-dirs:      programs
  ghc-options:         -threaded -Wall -Wcompat -O2
  default-language:    Haskell2010
  default-extensions:  CPP
  main-is:             CacheDemo.hs
  build-depends:       base,
                       brick,
                       vty,
                       text,
                       microlens >= 0.3.0.0,
                       microlens-th

executable brick-visibility-demo
  if !flag(demos)
    Buildable: False
  hs-source-dirs:      programs
  ghc-options:         -threaded -Wall -Wcompat -O2
  default-language:    Haskell2010
  main-is:             VisibilityDemo.hs
  build-depends:       base,
                       brick,
                       vty,
                       text,
                       microlens >= 0.3.0.0,
                       microlens-th

executable brick-viewport-scroll-demo
  if !flag(demos)
    Buildable: False
  hs-source-dirs:      programs
  ghc-options:         -threaded -Wall -Wcompat -O2
  default-language:    Haskell2010
  default-extensions:  CPP
  main-is:             ViewportScrollDemo.hs
  build-depends:       base,
                       brick,
                       vty,
                       text,
                       microlens

executable brick-dialog-demo
  if !flag(demos)
    Buildable: False
  hs-source-dirs:      programs
  ghc-options:         -threaded -Wall -Wcompat -O2
  default-language:    Haskell2010
  main-is:             DialogDemo.hs
  build-depends:       base,
                       brick,
                       vty,
                       text,
                       microlens

executable brick-mouse-demo
  if !flag(demos)
    Buildable: False
  hs-source-dirs:      programs
  ghc-options:         -threaded -Wall -Wcompat -O2
  default-language:    Haskell2010
  main-is:             MouseDemo.hs
  build-depends:       base,
                       brick,
                       vty,
                       text,
                       microlens >= 0.3.0.0,
                       microlens-th,
                       text-zipper

executable brick-layer-demo
  if !flag(demos)
    Buildable: False
  hs-source-dirs:      programs
  ghc-options:         -threaded -Wall -Wcompat -O2
  default-language:    Haskell2010
  main-is:             LayerDemo.hs
  build-depends:       base,
                       brick,
                       vty,
                       text,
                       microlens >= 0.3.0.0,
                       microlens-th

executable brick-suspend-resume-demo
  if !flag(demos)
    Buildable: False
  hs-source-dirs:      programs
  ghc-options:         -threaded -Wall -Wcompat -O2
  default-language:    Haskell2010
  main-is:             SuspendAndResumeDemo.hs
  build-depends:       base,
                       brick,
                       vty,
                       text,
                       microlens >= 0.3.0.0,
                       microlens-th

executable brick-padding-demo
  if !flag(demos)
    Buildable: False
  hs-source-dirs:      programs
  ghc-options:         -threaded -Wall -Wcompat -O2
  default-language:    Haskell2010
  main-is:             PaddingDemo.hs
  build-depends:       base,
                       brick,
                       vty,
                       text,
                       microlens

executable brick-theme-demo
  if !flag(demos)
    Buildable: False
  hs-source-dirs:      programs
  ghc-options:         -threaded -Wall -Wcompat -O2
  default-language:    Haskell2010
  main-is:             ThemeDemo.hs
  build-depends:       base,
                       brick,
                       vty,
                       text,
                       microlens

executable brick-attr-demo
  if !flag(demos)
    Buildable: False
  hs-source-dirs:      programs
  ghc-options:         -threaded -Wall -Wcompat -O2
  default-language:    Haskell2010
  main-is:             AttrDemo.hs
  build-depends:       base,
                       brick,
                       vty,
                       text,
                       microlens

executable brick-markup-demo
  if !flag(demos)
    Buildable: False
  hs-source-dirs:      programs
  ghc-options:         -threaded -Wall -Wcompat -O2
  default-language:    Haskell2010
  main-is:             MarkupDemo.hs
  build-depends:       base,
                       brick,
                       vty,
                       text,
                       microlens

executable brick-list-demo
  if !flag(demos)
    Buildable: False
  hs-source-dirs:      programs
  ghc-options:         -threaded -Wall -Wcompat -O2
  default-language:    Haskell2010
  main-is:             ListDemo.hs
  build-depends:       base,
                       brick,
                       vty,
                       text,
                       microlens >= 0.3.0.0,
                       vector

executable brick-list-vi-demo
  if !flag(demos)
    Buildable: False
  hs-source-dirs:      programs
  ghc-options:         -threaded -Wall -Wcompat -O2
  default-language:    Haskell2010
  main-is:             ListViDemo.hs
  build-depends:       base,
                       brick,
                       vty,
                       text,
                       microlens >= 0.3.0.0,
                       vector

executable brick-custom-event-demo
  if !flag(demos)
    Buildable: False
  hs-source-dirs:      programs
  ghc-options:         -threaded -Wall -Wcompat -O2
  default-language:    Haskell2010
  main-is:             CustomEventDemo.hs
  build-depends:       base,
                       brick,
                       vty,
                       text,
                       microlens >= 0.3.0.0,
                       microlens-th

executable brick-fill-demo
  if !flag(demos)
    Buildable: False
  hs-source-dirs:      programs
  ghc-options:         -threaded -Wall -Wcompat -O2
  default-language:    Haskell2010
  main-is:             FillDemo.hs
  build-depends:       base,
                       brick,
                       vty,
                       text,
                       microlens

executable brick-hello-world-demo
  if !flag(demos)
    Buildable: False
  hs-source-dirs:      programs
  ghc-options:         -threaded -Wall -Wcompat -O2
  default-language:    Haskell2010
  main-is:             HelloWorldDemo.hs
  build-depends:       base,
                       brick,
                       vty,
                       text,
                       microlens

executable brick-edit-demo
  if !flag(demos)
    Buildable: False
  hs-source-dirs:      programs
  ghc-options:         -threaded -Wall -Wcompat -O2
  default-language:    Haskell2010
  main-is:             EditDemo.hs
  build-depends:       base,
                       brick,
                       vty,
                       text,
                       vector,
                       microlens >= 0.3.0.0,
                       microlens-th

executable brick-border-demo
  if !flag(demos)
    Buildable: False
  hs-source-dirs:      programs
  ghc-options:         -threaded -Wall -Wcompat -O2
  default-extensions:  CPP
  default-language:    Haskell2010
  main-is:             BorderDemo.hs
  build-depends:       base,
                       brick,
                       vty,
                       text,
                       microlens

executable brick-dynamic-border-demo
  if !flag(demos)
    Buildable: False
  hs-source-dirs:      programs
  ghc-options:         -threaded -Wall -Wcompat -O2
  default-extensions:  CPP
  default-language:    Haskell2010
  main-is:             DynamicBorderDemo.hs
  build-depends:       base <= 5,
                       brick,
                       vty,
                       text,
                       microlens

executable brick-progressbar-demo
  if !flag(demos)
    Buildable: False
  hs-source-dirs:      programs
  ghc-options:         -threaded -Wall -Wcompat -O2
  default-extensions:  CPP
  default-language:    Haskell2010
  main-is:             ProgressBarDemo.hs
  build-depends:       base,
                       brick,
                       vty,
                       text,
                       microlens

test-suite brick-tests
  type:                exitcode-stdio-1.0
  hs-source-dirs:      tests
  ghc-options:         -Wall -Wcompat -O2
  if impl(ghc >= 8)
    ghc-options:       -Wno-orphans
  default-language:    Haskell2010
  main-is:             Main.hs
  other-modules:       List
  build-depends:       base <=5,
                       brick,
                       containers,
                       microlens,
                       vector,
                       QuickCheck
  if impl(ghc < 8.0)
    build-depends:     semigroups<|MERGE_RESOLUTION|>--- conflicted
+++ resolved
@@ -1,9 +1,5 @@
 name:                brick
-<<<<<<< HEAD
-version:             0.53
-=======
-version:             0.54
->>>>>>> 9e3525bf
+version:             0.55
 synopsis:            A declarative terminal user interface library
 description:
   Write terminal user interfaces (TUIs) painlessly with 'brick'! You
