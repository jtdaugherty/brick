
Brick changelog
---------------

<<<<<<< HEAD
=======
0.54
----

API changes:
 * Exported `Brick.Widgets.FileBrowser.maybeSelectCurrentEntry` (thanks
   Róman Joost)

Other changes:
 * Added handlers for the `Home` and `End` keys to
   `Brick.Widgets.Edit.handleEditorEvent` (thanks Róman Joost)

>>>>>>> 9e3525bf
0.53
----

Package changes:
<<<<<<< HEAD
 * Increased lower bound on `vty` dependency to 5.29.
 * Permit builds with GHC 8.10 (thanks Joshua Chia)

Bug fixes:
 * `customMain` now restores the initial terminal input state on
   shutdown. This means that changes to the input state flags in the last
   `suspendAndResume` before program exit are no longer propagated to the
   end user's terminal environment (which could lead to broken or garbled
   terminal I/O).
 * Fixed a bug in `vLimitPercent` where it did not defer to the right
   size policy of the child (thanks Janek Spaderna)
 * `str` and `txt` now display as many zero-width characters as possible.
   Prior to this change they would count the number of displayable
   characters and stop too early without looking for more zero-width
   characters.
=======
 * Relaxed base bounds to allow building with GHC 8.10 (thanks Joshua
   Chia)

Bug fixes:
 * `vLimitPercent`: use correct horizontal size policy from child
   (thanks Janek Spaderna)
 * `str`: be more aggressive in determining how many characters to
   display (attempt to display as many zero-width characters as
   possible)
>>>>>>> 9e3525bf

0.52.1
------

Bug fixes:
 * Attribute map lookups now merge styles in addition to merging colors
   (see `eb857e6bb176e119ac76f5e2af475f1b49812088`).
 * `txtWrapWith` now pads in the single-line case (see also
   `926d317c46b19d4e576748891a1702080287aa03`, #234, and #263)

0.52
----

API changes:
 * EventM now provides a MonadFail instance
 * EventM now provides MonadMask, MonadCatch, and MonadThrow instances
   (thanks Fraser Tweedale)

Other changes:
 * The FileBrowser now has support for vi-style bindings in addition to
   its previous bindings. New bindings include:
   * `j`/`k`: next/previous element
   * `C-n`/`C-p`: page down/up
   * `C-d`/`C-u`: half page down/up
   * `g`: select first entry
   * `G`: select last entry

0.51
----

API changes:
 * Added Brick.Focus.focusRingToList, which returns all of the elements
   in a focus ring as a list, starting with the focused entry and
   wrapping around (#257; thanks @4eUeP)

Bug fixes:
 * Fix Brick.Widgets.FileBrowser.fileExtensionMatch to match directories
   and also match symlinks that link to directories (thanks @YVee1)

Other changes:
 * Added demonstration program screenshot gallery (thanks @drola)

0.50.1
------

Bug fixes:
 * Fixed a bug where a self-referential symlink would cause the file
   browser to get into a loop and ultimately crash. (Thanks Kevin Quick)

API changes:
 * Added `Brick.Focus.focusRingLength` to get the size of a focus ring.
   (Thanks Róman Joost)

Other changes:
 * Updated Travis configuration and base dependency to support GHC
   8.8.1. (thanks Brandon Hamilton)

0.50
----

API changes:
 * Added `writeBChanNonBlocking`, which does a non-blocking write to a
   `BChan` and returns whether the write succeeded. This required
   raising the STM lower bound to 2.4.3.

0.49
----

New features:
 * The `FileBrowser` now supports navigation of directories via
   symlinks, so `Enter` on a symlink will descend into the target path
   of the symlink if that path is a directory. Part of this change is
   that the `FileInfo` type got a new file, `fileInfoLinkTargetType`,
   that indicates the type of file that the link points to, if any.

0.48
----

New features:
 * The `Edit` widget now supports `EvPaste` Vty events by default,
   assuming UTF-8 encoding of pasted bytes. If pasted bytes are not
   UTF-8-decodable, the pastes will be ignored. In any case, users can
   still intercept `EvPaste` events as before and handle them as desired
   if the default behavior is not desirable.

Other changes:
 * `txtWrapWith` now always pads its output to the available width to
   obey its `Greedy` requirement.

0.47.1
------

Bug fixes:
 * userguide: update stale Result construction
 * Added test case for List initial selection (thanks Fraser Tweedale)
 * Fixed build on GHC 7.10 due to RULES pragma formatting issue (thanks
   Fraser Tweedale)
 * Various CI-related fixes (thanks Fraser Tweedale)

0.47
----

API changes:
 * Changed `Brick.Main.customMain` so that it now takes an additional
   (first) argument: the initial `Vty` handle to use. This lets the
   caller have more control over the terminal state when, for example,
   they have previously set up Vty to do other work before calling
   `customMain`.
 * Added `Brick.Main.customMainWithVty`. This function is the same as
   `customMain` except that it also returns the final `Vty` handle that
   it used internally *without* shutting that Vty handle down. This
   allows the caller to continue using the terminal without resetting it
   after `customMainWithVty` finishes executing.

0.46
----

Performance improvements:
 * The box combinators `<=>`, `<+>`, `vBox`, and `hBox` got GHC rewrite
   rules that will optimize away redundant boxes. This change improves
   performance for chains of `<+>` or `<=>` as well as nested boxes
   using `hBox` and `vBox`. Previously chains of e.g. `<+>` produced
   binary trees of boxes that incurred more rendering overhead. Those
   are now optimized away.

API changes:
 * Data.Text.Markup: renamed `empty` to `isEmpty`

0.45
----

API changes:
 * List got a new `listFindBy` function (thanks Fraser Tweedale). This
   function uses a predicate to find a matching element in the list and
   move the cursor to that item.
 * Data.Text.Markup got a new `empty` function (#213)

0.44.1
------

Bug fixes:
 * `Brick.Markup` now properly renders empty lines in markup (#209)

0.44
----

API changes:
 * The `List` type got its container type generalized thanks to a lot of
   work by Fraser Tweedale. Note that this change is
   backwards-compatible with older Brick programs that use the `List`.
   Thanks to this work, the `List` now supports both `Data.Vector`
   and `Data.Sequence` as its container types out of the box and can
   be extended to support other sequence types with some simple type
   class instances. In addition, property tests are provided for `List`
   and its asymptotics are noted in the documentation. Along the way,
   various bugs in some of the list movement functions got fixed to
   bring them in line with the advertised behavior in the documentation.
   Thanks, Fraser!

0.43
----

API changes:
 * The FileBrowser module got the ability to select multiple files
   (#204). This means that the `fileBrowserSelection` function now
   returns a list of `FileInfo` rather than at most one via `Maybe`.
   The module also now uses a new attribute, `fileBrowserSelectedAttr`,
   to indicate entries that are currently selected (in addition to
   displaying an asterisk after their filenames). Lastly, the file
   size and type fields of `FileInfo` have been replaced with a
   new type, `FileStatus`, and `FileInfo` now carries an `Either
   IOException FileStatus`. As part of that safety improvement,
   `setWorkingDirectory` now no longer clobbers the entire entry listing
   if any of the listings fail to stat. In addition, the FileBrowser now
   uses the correct file stat routines to deal with symbolic links.

Package changes:
 * Added lower bound on `directory` (thanks Fraser Tweedale)

Test suite changes:
 * Test suite now propagates success/failure to exit status (thanks
   Fraser Tweedale)

0.42.1
------

Behavior changes:
 * File browsers in search mode now terminate search mode when `Enter`
   is pressed, resulting in better behavior.

0.42
----

New features:
 * Added `Brick.Widgets.FileBrowser`, which provides a filesystem
   browser for selecting files and directories. Read the Haddock
   module documentation and see the included demo program,
   `programs/FileBrowserDemo.hs`, for information on using the new
   functionality.

0.41.5
------

Miscellaneous:
 * `suspendAndResume` now empties the rendering cache when returning to
   the rendering event loop. This ensures that the state returned by the
   `IO` action is rendered completely rather than relying on potentially
   stale cache entries.

0.41.4
------

API changes:
 * Forms: added `setFormFocus` function to set focus for a form
 * Added `NFData` instances for `AttrMap` and `Theme` types (thanks
   Fraser Tweedale)

0.41.3
------

Bug fixes:
 * Lists now draw correctly without crashing due to a vector slice
   bounds check failure if their rendering area is too small (#195;
   thanks @andrevdm)

Other changes:
 * Relaxed base bounds to support GHC 8.6 (thanks @maoe)
 * Added towerHanoi to the featured projects list

0.41.2
------

Bug fixes:
 * Support STM 2.5 by allowing for `Natural` argument to `newTBQueue`
   (thanks @osa1)

0.41.1
------

New features:
 * `Forms`: added `checkboxCustomField` and `radioCustomField` to permit
   customization of characters used to draw selection state for such
   fields.

0.41
----

New features:
 * `Brick.Forms` got a new field constructor, `listField`, that provides
   a form field using a `List`.
 * `List`: added the `listMoveToElement` function for changing the list
   selection to the specified element, if it exists.

Package changes:
 * Now depends on vty >= 5.24.

Other changes:
 * `viewport`: fixed failable patterns for forward compatibility with
   GHC 8.6 (#183)
 * Add `Generic`, `NFData`, and `Read` instances for some types

0.40
----

New features:
 * Brick.Widgets.Core: added new functions `hLimitPercent` and
   `vLimitPercent`. These behave similarly to `hLimit` and `vLimit`
   except that instead of taking absolute numbers of columns or rows,
   they take percentages. (Thanks Roman Joost)

0.39
----

New features:
 * The `italic` keyword is now supported in theme customization file
   style lists. This requires `vty >= 5.23.1`

0.38
----

New features:
 * Added support for parsing `#RRGGBB` color values in theme
   customization files in addition to the color names already supported
   (thanks Brent Carmer). These values are mapped to the nearest
   reasonable entry in the 240-color space.

0.37.2
------

Bug fixes:
 * Theme customization files can now use empty lists for style
   customization.

0.37.1
------

API changes:
 * Exposed `Brick.Forms.renderFormFieldState`.

0.37
----

Behavior changes:
 * `listMoveBy` now automatically moves to the first or last position
   in the list if called when the list is non-empty but has no selected
   element (thanks Philip Kamenarsky)

API changes:
 * Added `Brick.Widgets.List.renderListWithIndex` that passes
   the index of each element to the item rendering function (thanks
   liam@magicseaweed.com)

0.36.3
------

Bug fixes:
 * Fixed a bug where mouse-up events in viewports were not translated
   into the global coordinate space, unlike mouse-down events (#173)

0.36.2
------

API changes:
 * The Forms API got two new functions, `setFormConcat` and
   `setFieldConcat`, used for controlling the previously hard-coded
   concatenation behavior of form fields. These are optional and both
   concatentation settings default to their former hard-coded values,
   `vBox` (#172).

0.36.1
------

Package changes:
 * Raiseed upper bound to support GHC 8.4.2 (#171)

Other changes:
 * Improved List accessor documentation (thanks liam <liam@magicseaweed.com>)
 * Brick.Main now uses a Set instead a list to track invalidation
   requests to avoid duplicates.

0.36
----

New features:
 * Dynamic border support: adjacent widgets that use borders can make
   those borders seamlessly connect to each other! Thanks
   so much to Daniel Wagner for this feature! Please see
   `programs/DynamicBorderDemo.hs` for a demonstraton. Also see the
   "Joinable Borders" section of the User Guide.

0.35.1
------

 * Conditionally depend on semigroups for GHC before 8

0.35
----

 * Added support for GHC 8.4.
 * Updated travis build to test on all 8.x releases (thanks Peter
   Simons)

0.34.1
------

Bug fixes:
 * Fixed a bug where the "reverseVideo" style could not be parsed in a
   theme customization when it was all lowercase (thanks Yuriy Lazarev)

Documentation changes:
 * Guide: added more complete example of creating a default theme
   (thanks Mark Wales)
 * Guide: added offset to Extent pattern matching (thanks Mark Wales)

0.34
----

API changes:
 * Core: vLimit and hLimit now *bound* sizes rather than setting them.
   This was the original intention of these combinators. The change in
   behavior means that now `vLimit N` means that *at most* `N` rows will
   be available; if the context has less, then the smaller constraint in
   the context is used instead. Programs affected by this behavior will
   be those that assume that `vLimit` doesn't do this, but that should
   be very few or zero.

Other changes:
 * Dialog: now arrow keys no longer wrap around available buttons but
   stop at rightmost or leftmost button to avoid confusion when
   attempting to tell which button is selected in two-button dialogs
   (thanks to Karl Ostmo for this change)

Documentation changes:
 * Updated Haddocks for str/txt in Core to mention tab character
   considerations

0.33
----

API changes:
 * Forms: added support for external validation of form fields using
   `setFieldValid`. See the Haddock, User Guide, and FormDemo.hs for
   details.
 * Borders: removed all attribute names except `borderAttr` to simplify
   border attribute assignment.

0.32.1
------

Bug fixes:
 * Core: make all text wrap widgets Greedy horizontally

Miscellaneous:
 * Dialog: clarify purpose in documentation (w.r.t. #149)

0.32
----

API changes:
 * This release adds the new `Brick.Forms` module, which provides an API
   for type-safe input forms with automatic rendering, event handling,
   and state management! See the Haddock and the "Input Forms" section
   of the Brick User Guide for information on this killer feature! Many
   thanks to Kevin Quick for feedback on this new functionality.

0.31
----

Behavior changes:
 * `viewport` now implicitly causes generation of mouse events for the
   viewport when mouse mode is enabled. The mouse events are expressed
   in the coordinate system of the contents of the viewport. The
   consequence and intention of this change is to enable mouse event
   reporting for editors when clicks occur outside the known text area.

0.30
----

API changes:
 * `Brick.Focus`: added `focusSetCurrent` to make it easy to set the
    focus of a focus ring
 * `Brick.Main`: added a simple polymorphic `App` value, `simpleApp`

0.29.1
------

Bug fixes:
 * Mixed-case color names like "brightBlue" can now be parsed in theme
   customization files.

0.29
----

API changes:
 * Added Ord instances for `Location` and `BrickEvent` (thanks Tom
   Sydney Kerckhove)
 * `Brick.AttrMap`: attribute name components are now exposed via the
   `attrNameComponents` function. Also added a Read instance for
   AttrName.

New features:
 * This release adds user-customizable theme support. Please see the
   "Attribute Themes" section of the User Guide for an introduction; see
   the Haddock documentation for `Brick.Themes` for full details. Also,
   see the new `programs/ThemeDemo.hs` for a working demonstration.

0.28
----

API changes:
 * Brick.AttrMap.setDefault was renamed to setDefaultAttr.
 * Added Brick.AttrMap.getDefaultAttr: get the default attribute from an
   attribute map.
 * Added Brick.Widgets.Core.modifyDefAttr to modify the default
   attribute of the rendering context.

Other changes:
 * Updated AttrDemo to show usage of modifyDefAttr.

0.27
----

API changes:
 * Brick.Widgets.Core: added `hyperlink` combinator (thanks Getty Ritter
   for hyperlinking support)

Other changes:
 * Updated AttrDemo to show how to use hyperlinking
 * README: Added `herms` to featured projects

0.26.1
------

 * Fixed haddock for listHandleEventVi.

0.26
----

API changes:
 * Added Brick.Widgets.List.handleListEventVi to add support for
   vi-style movements to lists (thanks Richard Alex Hofer)

Other changes:
 * Added ListViDemo.hs to demonstrate the Vi-style handler for lists
   (thanks Richard Alex Hofer)

0.25
----

API changes:
 * List: added page movement functions `listMoveByPages`,
   `listMovePageUp`, and `listMovePageDown` (thanks Richard Alex Hofer)

Miscellaneous:
 * Fixed a spelling mistake in the AttrMap haddock (thanks Edward Betts)

0.24.2
------

Miscellaneous:
 * Minor documentation updates including a clarification for #135

0.24.1
------

Bug fixes:
 * vBox/hBox: when there is leftover space and all elements are greedy,
   spread it amongst the elements as evenly as possible instead of
   assigning it all to the first element (fixes #133)

Package changes:
 * Include Sam Tay's brick tutorial files in extra-doc-files

0.24
----

API changes:
 * Added Brick.Widgets.Core.setAvailableSize to control rendering
   context size in cases where the screen size is too constraining (e.g.
   for a floating layer that might be bigger than the screen).

Documentation changes:
 * Samuel Tay has contributed his wonderful Brick tutorial to this
   package in docs/samtay-tutorial.md. Thank you!

0.23
----

API changes:
 * getVtyHandle: always return a Vty handle rather than Maybe
   (Previously, in appStartEvent you'd get Nothing because Vty had
   not been initialized yet. This made various use cases impossible
   to satisfy because appStartEvent is a natural place to get initial
   terminal state from Vty. This change makes it so that a Vty handle is
   always available, even in appStartEvent.)
 * txtWrapWith: added missing haddock

0.22
----

API changes:
 * Core: added txtWrapWith and strWrapWith functions to provide control
   over wrapping behavior by specifying custom wrapping settings.

Other changes:
 * Updated TextWrapDemo.hs to demonstrate customizing wrapping settings.

0.21
----

Package changes:
 * Upgrade to word-wrap 0.2

Other changes:
 * Brick.Types.Internal: improve mouse constructor haddock
 * Add a basic fill demonstration program (FillDemo.hs)

0.20.1
------

Bug fixes:
 * str: fixed an IsString constraint confusion on GHC 7.10.1

0.20
----

Package changes:
 * Added a dependency on "word-wrap" for text-wrapping.
 * Added a new TextWrapDemo demo program to illustrate text wrapping
   support

API changes:
 * Brick.Widgets.Core: added new functions txtWrap and strWrap to do
   wrapping of long lines of text.

Miscellaneous:
 * Guide: fixed event type (#126)

0.19
----

API changes:
 * The editor content drawing function is now passed to renderEditor,
   not the constructor, to improve separation of presentation and
   representation concerns. The corresponding Editor drawing function
   lens and accessor were removed.

0.18
----

Package changes:
 * Added a dependency on data-clist.

API changes:
 * Brick.Focus: removed the Functor instance for FocusRing.
 * Brick.Focus: re-implemented FocusRing in terms of the circular list
   data structure from data-clist. In addition, this change introduced
   "focusRingModify", which permits the user to use the data-clist API
   to directly manipulate the FocusRing's internals. This way brick
   doesn't have to re-invent the wheel on the focus ring behavior.

0.17.2
------

Package changes:
 * Added programs/ReadmeDemo.hs and featured its output and code in the
   README to provide an early demonstration

Library changes:
 * centerAbout now right- and bottom-pads its operand to behave
   consistently with h/vCenter

0.17.1
------

Package changes:
 * Use Extra-Doc-Files instead of Data-Files for documentation files

Bug fixes:
 * List: correctly update selected index in listInsert
 * Update example program in brick.cabal (thanks @timbod7)

0.17
----

Package changes:
* Updated to depend on Vty 5.15.
* Updated to remove dependency on data-default.
* Discontinued support for GHC versions prior to 7.10.1.

API changes:
* Removed Data.Default instances for AttrName, AttrMap, Result, and
  BorderStyle (use Monoid instances instead where possible).
* Added defaultBorderStyle :: BorderStyle.
* Added emptyResult :: Result n.

0.16
----

This release includes a breaking API change:
* Brick now uses bounded channels (Brick.BChan.BChan) for event
  communication rather than Control.Concurrent.Chan's unbounded channels
  to improve memory consumption for programs with runaway event
  production (thanks Joshua Chia)

Other API changes:
* Brick.List got a new function, listModify, for modifying the selected
  element (thanks @diegospd)

Performance improvements:
* hBox and vBox now use the more efficient DList data structure when
  rendering to improve performance for boxes with many elements (thanks
  Mitsutoshi Aoe)

0.15.2
------

Bug fixes:
* viewport: do not cull cursor locations on empty viewport contents
  (fixes #105)
* User guide CounterEvent type fix (thanks @diegospd)

0.15.1
------

Bug fixes:
* List: fixed empty list validation in listReplace (thanks Joshua Chia)

0.15
----

Demo changes:
* MouseDemo: add an editor and use mouse events to move the cursor
* MouseDemo: Enhance MouseDemo to show interaction between 'clickable'
  and viewports (thanks Kevin Quick)

New features:
* Editors now report mouse click events

API changes:
* Rename TerminalLocation row/column fields to avoid commonplace name
  clashes; rename row/column to locationRow/locationColumn (fixes #96)

Bug fixes:
* Core: make cropToContext also crop extents (fixes #101)
* viewport: if the sub-widget is not rendered, also cull all extents and
  cursor locations

Documentation changes:
* User Guide updates: minor fixes, updates to content on custom widgets,
  wide character support, and examples (thanks skapazzo@inventati.org,
  Kevin Quick)

0.14
----

This release added support for wide characters. In particular, wide
characters can now be entered into the text editor widget and used in
'str' and 'txt' widgets.

0.13
----

API changes:
 * Mouse mode is no longer enabled by default.
 * customMain's event channel parameter is now optional
 * FocusRing now provides a Functor instance (thanks Ian Jeffries)

0.12
----

This release primarily adds support for mouse interaction. For details,
see the Mouse Support section of the User Guide. This release also
includes breaking API changes for the App type. Here's a migration
guide:

 * Event handlers now take "BrickEvent n e" instead of "e", where "e"
   was the custom event type used before this change. To recover your
   own custom events, pattern-match on "AppEvent"; to recover Vty input
   events, pattern-match on "VtyEvent".
 * appLiftVtyEvent went away and can just be removed from your App
   record constructor.
 * If you aren't using the custom event type or were just using Vty's
   "Event" type as your App's event type, you can set your event type to
   just "e" because you'll now be able to get Vty events regardless of
   whether you use a custom event type.

API changes:
 * Added the Widget combinator "clickable" to indicate that a widget
   should generate mouse click events
 * Added the Extent data type and the "reportExtent" widget combinator
   to report the positions and sizes of widgets
 * Rendering "Result" values now include reported extents and update
   their offsets (adds "extents" field and "extentsL" lens)
 * Added "lookupExtent", "findClickedExtents", and "clickedExtent" in
   EventM to find extents and check them for mouse clicks
 * Removed appLiftVtyEvent. Instead of wrapping Vty's events in your own
   type, you now get a "BrickEvent" that always contains Vty events but
   has the ability to embed *your* custom events. See the User Guide for
   details.
 * Added demo program MouseDemo.hs
 * Added demo program ProgressBarDemo.hs (thanks Kevin Quick)
 * Added mapAttrname, mapAttrNames, and overrideAttr functions (thanks
   Kevin Quick)
 * Make handleEventLensed polymorphic over event type to allow use with
   custom events (thanks Kevin Quick)
 * Added Ord constraint to some library startup functions

Bug fixes:
 * Added Show instance for Editor, List (fixes #63)

Documentation changes:
 * Updated documentation to use new "resource name" terminology to
   reduce confusion and better explain the purpose of names.
 * Updated user guide with sections on mouse support, the rendering
   cache, resource names, paste mode, and extents

Package changes:
 * Depend on Vty 5.11.3 to get mouse mode support

0.11
----

API changes:
 * Added getVtyHandle in EventM for obtaining the current Vty context.
   It returns Nothing when calling the appStartEvent handler but after
   that a context is always available.

0.10
----

New features:
 * Added a rendering cache. To use the rendering cache, use the 'cached'
   widget combinator. This causes drawings of the specified widget to
   re-use a cached rendering until the rendering cache is invalidated
   with 'invalidateCacheEntry' or 'invalidateCache'. This change also
   includes programs/CacheDemo.hs. This change introduced an Ord
   constraint on the name type variable 'n'.
 * Added setTop and setLeft for setting viewport offsets directly in
   EventM.
 * Dialog event handlers now support left and right arrow keys (thanks
   Grégoire Charvet)

Library changes:
 * On resizes brick now draws the application twice before handling the
   resize event. This change makes it possible for event handlers to
   get the latest viewport states on a resize rather than getting the
   most recent (but stale) versions as before, at the cost of a second
   redraw.

Bug fixes:
 * We now use the most recent rendering state when setting up event handler
   viewport data. This mostly won't matter to anyone except in cases
   where a viewport name was expected to be in the viewport map but
   wasn't due to using stale rendering state to set up EventM.

0.9
---

Package changes:
 * Depend on text-zipper 0.7.1

API changes:
 * The editor widget state value is now polymorphic over the type of
   "string" value that can be edited, so you can now create editors over
   Text values as well as Strings. This is a breaking change but it only
   requires the addition of the string type variable to any uses of
   Editor. (thanks Jason Dagit and Getty Ritter)
 * Added some missing Eq and Show instances (thanks Grégoire Charvet)

New features:
 * The editor now binds Control-U to delete to beginning of line (thanks
   Hans-Peter Deifel)

Bug fixes:
 * List: avoid runtime exception by ensuring item height is always at
   least 1

0.8
---

API changes:
 * Center: added layer-friendly centering functions centerLayer,
   hCenterLayer, and vCenterLayer.

Functionality changes:
 * Dialog now uses new layer-friendly centering functions. This makes it
   possible to overlay a Dialog on top of your UI when you use a Dialog
   rendering as a separate layer.
 * Updated the LayerDemo to demonstrate a centered layer.
 * The renderer now uses a default Vty Picture background
   of spaces with the default attribute, rather than using
   ClearBackground (the Vty default). This is to compensate for an
   unexpected attribute behavior in Vty when ClearBackgrounds (see
   https://github.com/coreyoconnor/vty/issues/95)

0.7
---

NOTE: this release includes many API changes. Please see the "Widget
Names" section of the Brick User Guide for details on the fundamentals!

API changes:
 * The "Name" type was removed. In its place we now have a name type
   variable ("n") attached to many types (including EventM,
   CursorLocation, App, Editor, List, and FocusRing). This change makes
   it possible to:
   * Avoid runtime errors due to name typos
   * Achieve compile-time guarantees about name matching and usage
   * Force widget functions to be name-agnostic by being polymorphic
     in their name type
   * Clean up focus handling by making it possible to pattern-match
     on cursor location names
 * The EditDemo demonstration program was updated to use a FocusRing.
 * Added the "Named" type class to Brick.Widgets.Core for types that
   store names. This type class is used to streamline the Focus
   interface; see Brick.Focus.withFocusRing and EditDemo.hs.
 * The List and Editor types are now parameterized on names.
 * The List widget is now focus-aware; its rendering function now takes
   a boolean indicating whether it should be rendered with focus. The
   List uses the following attributes now:
   * When not focused, the cursor is rendered with listSelectedAttr.
   * When focused, the cursor is rendered with listSelectedFocusedAttr.
 * The Editor widget is now focus-aware; its rendering function now
   takes a boolean indicating whether it should be rendered with focus.
   The Editor uses the following attributes now:
   * When not focused, the widget is rendered with editAttr.
   * When focused, the widget is rendered with editFocusedAttr.
 * The Dialog's name constructor parameter and lens were removed.
 * The 'viewport' function was modified to raise a runtime exception if
   the widget name it receives is used more than once during the
   rendering of a single frame.

Miscellaneous:
 * Many modules now use conditional imports to silence redundancy
   warnings on GHCs with newer Preludes (e.g. including Monoid,
   Foldable, Traversable, Applicative, etc.)

0.6.4
-----

Bug fixes:
 * Add missing Functor instance for Next type (thanks Markus Hauck)

0.6.3
-----

Bug fixes:
 * List: the list now properly renders when the available height is not
   a multiple of the item height. Previously the list size would
   decrease relative to the available height. Now the list renders
   enough items to fill the space even if the top-most or bottom-most
   item is partially visible, which is the expected behavior.

0.6.2
-----

Bug fixes:
 * Editor: the 'editor' initial content parameter is now correctly split
   on newlines to ensure that the underlying editor zipper is
   initialized properly. (fixes #56; thanks @listx)

0.6.1
-----

Package changes:
 * Added lower bound for microlens >= 0.3.0.0 to fix build failure due
   to Field1 not being defined (thanks Markus Hauck)

Documentation changes:
 * Updated user guide and README to link to and mention microlens
   instead of lens

Misc:
 * Fixed a qualified import in the List demo to avoid ambiguity (thanks
   Alan Gilbert)

0.6
---

API changes:
 * Brick now uses the microlens family of packages instead of lens. This
   version of brick also depends on vty 5.5.0, which was modified to use
   microlens instead of lens. This change shouldn't impact functionality
   but will greatly reduce build times.

0.5.1
-----

Bug fixes:
 * Fix negative cropping in hCenter, vCenter, and cropResultToContext
   (fixes #52)
 * Remove unnecessary Eq constraint from listReplace (fixes #48; thanks
   sifmelcara)
 * Mention Google Group in README

0.5
---

Functionality changes:
 * Markup: make markup support multi-line strings (fixes #41)
 * brick-edit-demo: support shift-tab to switch editors
 * Core: improve box layout algorithm (when rendering boxes, track
   remaining space while rendering high-priority children to use
   successively more constrained primary dimensions)
 * Core: make fixed padding take precedence over padded widgets (fixes #42)
   Prior to this commit, padding a widget meant that if there was room
   after rendering the widget, the specified amount of padding would be
   added. This meant that under tight layout constraints padding would
   disappear before a padded widget would. This is often a desirable
   outcome but it also led to unexpected behavior when adding padding
   to a widget that grows greedily: fixed padding would never show up
   because it was placed in a box adjacent to the widget in question,
   and boxes always render greedy children before fixed ones. As a
   result fixed padding would disappear under these conditions. Instead,
   in the case of fixed padding, since we often intend to *guarantee*
   that padding is present, all of the padding combinators have been
   modified so that when the padded widget is rendered with fixed
   padding in the amount V, the widget is given V fewer rows/columns
   when it is rendered so that the padding always has room.

0.4.1
-----

Bug fixes:
* Fixed a bug in the 'visible' combinator: If the size of the visibility
  request was larger than the available space, then the rendering of a
  viewport was toggling between two states, one with aligning on the
  end of the visibility request, and another one aligning on the start.
  This commit fixes it so that a visibility request is always aligned
  on the start if not enough space is available. (thanks Thomas Strobel
  <ts468@cam.ac.uk>)

Behavior changes:
* Honor multiple 'visible' markers in a single viewport with preference
  on the innermost request (thanks Thomas Strobel <ts468@cam.ac.uk>)

0.4
---

API changes:
* Added Brick.Widgets.Core.unsafeLookupViewport to make certain kinds
  of custom widget implementations easier when viewport states are needed
  (thanks Markus Hauck <markus1189@gmail.com>)
* List: added listClear and listReverse functions (thanks Markus Hauck)
* List: Derive instances for Functor, Foldable, Traversable (thanks
  Markus Hauck)

Documentation changes:
* Hyperlink "Data.Text.Markup" inside Brick.Markup haddock (thanks
  Markus Hauck)
* Fix typo in 'Attribute Management' section of user guide (thanks
  Markus Hauck)

0.3.1
-----

Bug fixes:
* EventM newtype again instances MonadIO (thanks Andrew Rademacher)

0.3
---

API changes:
* Made EventM a newtype instead of a type alias
* List: listReplace now takes the new selected index and no longer does
element diffing

Package changes:
* Removed the dependency on the Diff package

Misc:
* Applied some hlint hints (thanks Markus Hauck <markus1189@gmail.com>)
* Fixed a typo in the README (thanks Markus Hauck <markus1189@gmail.com>)
* Improved the renderList documentation (thanks Profpatsch <mail@profpatsch.de>)
* Types: added an explicit import of Applicative for older GHCs

0.2.3
-----

Bug fixes:
* Fixed viewport behavior when the image in a viewport reduces its size
  enough to render the viewport offsets invalid. Before, this behavior
  caused a crash during image croppin in vty; now the behavior is
  handled sanely (fixes #22; reported by Hans-Peter Deifel)

0.2.2
-----

Demo changes:
* Improved the list demo by using characters instead of integers in the
  demo list and cleaned up item-adding code (thanks Jøhannes Lippmann
  <code@schauderbasis.de>)

0.2.1
-----

Bug fixes:
* List:
  * Fixed size policy of lists so that rather than being Fixed/Fixed,
    they are Greedy/Greedy. This resolves issues that arise when the box
    layout widget renders a list widget alongside a Fixed/Fixed one.
    (Closes issue #17, thanks Karl Voelker)
* Scrolling:
  * vScrollPage actually scrolls vertically now rather than horizontally
    (Thanks Hans-Peter Deifel <hpd@hpdeifel.de>)

0.2
---

API changes:
* Added top-level `Brick` module that re-exports the most important
  modules in the library.
* List:
  * Now instead of passing the item-drawing function to the `list` state
    constructor, it is passed to `renderList`
  * `renderList` now takes the row height of the list's item widgets.
    The list item-drawing function must respect this in order for
    scrolling to work properly. This change made it possible to optimize
    the list so that it only draws widgets visible in the viewport
    rather than rendering all of the list's items (even the ones
    off-screen). But to do this we must be able to tell in advance
    how high each one is, so we require this parameter. In addition
    this change means that lists no longer support items of different
    heights.
  * The list now uses Data.Vector instead of [a] to store items; this
    permits efficient slicing so we can do the optimized rendering
    described above.
* The `HandleEvent` type class `handleEvent` method now runs in
  `EventM`. This permits event-handling code implemented in terms of
  `HandleEvent` to do get access to viewport state and to run IO code,
  making it just as powerful as code in the top-level `EventM` handler.
* Many types were moved from `Brick.Widgets.Core` and `Brick.Main` to
  `Brick.Types`, making the former module merely a home for `Widget`
  constructors and combinators.
* The `IsString` instance for `Widget` was removed; this might be
  reinstated later, but this package provides enough `IsString`
  instances that things can get confusing.
* `EventM` is now reader monad over the most recent rendering pass's
  viewport state, in addition to being a state monad over viewport
  requests for the renderer. Added the `lookupViewport` function to
  provide access to the most recent viewport state. Exported the
  `Viewport` type and lenses.
* Now that `handleEvent` is now an `EventM` action, composition with
  `continue` et al got a little messier when using lenses to
  update the application state. To help with this, there is now
  `handleEventLensed`.

Bugfixes:
* Lists now perform well with 10 items or a million (see above; fixes
  #7, thanks Simon Michael)
* Added more haddock notes to `Brick.Widgets.Core` about growth
  policies.
* Forced evaluation of render states to address a space leak in the
  renderer (fixes #14, thanks Sebastian Reuße <seb@wirrsal.net>)
* str: only reference string content that can be shown (eliminates a
  space leak, fixes #14, thanks Sebastian Reuße <seb@wirrsal.net>)

Misc:
* Added a makefile for the user guide.
* List: added support for Home and End keys (thanks Simon Michael)
* Viewports: when rendering viewports, scroll requests from `EventM` are
  processed before visibility requests from the rendering process; this
  reverses this previous order of operations but permits user-supplied
  event handlers to reset viewports when desired.

Package changes:
* Added `deepseq` dependency

0.1
---

Initial release<|MERGE_RESOLUTION|>--- conflicted
+++ resolved
@@ -2,27 +2,11 @@
 Brick changelog
 ---------------
 
-<<<<<<< HEAD
-=======
-0.54
-----
-
-API changes:
- * Exported `Brick.Widgets.FileBrowser.maybeSelectCurrentEntry` (thanks
-   Róman Joost)
-
-Other changes:
- * Added handlers for the `Home` and `End` keys to
-   `Brick.Widgets.Edit.handleEditorEvent` (thanks Róman Joost)
-
->>>>>>> 9e3525bf
-0.53
-----
-
-Package changes:
-<<<<<<< HEAD
+0.55
+----
+
+Package changes:
  * Increased lower bound on `vty` dependency to 5.29.
- * Permit builds with GHC 8.10 (thanks Joshua Chia)
 
 Bug fixes:
  * `customMain` now restores the initial terminal input state on
@@ -30,13 +14,22 @@
    `suspendAndResume` before program exit are no longer propagated to the
    end user's terminal environment (which could lead to broken or garbled
    terminal I/O).
- * Fixed a bug in `vLimitPercent` where it did not defer to the right
-   size policy of the child (thanks Janek Spaderna)
- * `str` and `txt` now display as many zero-width characters as possible.
-   Prior to this change they would count the number of displayable
-   characters and stop too early without looking for more zero-width
-   characters.
-=======
+
+0.54
+----
+
+API changes:
+ * Exported `Brick.Widgets.FileBrowser.maybeSelectCurrentEntry` (thanks
+   Róman Joost)
+
+Other changes:
+ * Added handlers for the `Home` and `End` keys to
+   `Brick.Widgets.Edit.handleEditorEvent` (thanks Róman Joost)
+
+0.53
+----
+
+Package changes:
  * Relaxed base bounds to allow building with GHC 8.10 (thanks Joshua
    Chia)
 
@@ -46,7 +39,6 @@
  * `str`: be more aggressive in determining how many characters to
    display (attempt to display as many zero-width characters as
    possible)
->>>>>>> 9e3525bf
 
 0.52.1
 ------
